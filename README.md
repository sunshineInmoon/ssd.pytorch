--- conflicted
+++ resolved
@@ -1,18 +1,5 @@
 # SSD: Single Shot MultiBox Object Detector, in PyTorch
-<<<<<<< HEAD
 A [PyTorch](http://pytorch.org/) implementation of [Single Shot MultiBox Detector](http://arxiv.org/abs/1512.02325) from the 2016 paper by Wei Liu, Dragomir Anguelov, Dumitru Erhan, Christian Szegedy, Scott Reed, Cheng-Yang, and Alexander C. Berg.  The official and original Caffe code can be found [here](https://github.com/weiliu89/caffe/tree/ssd).
-=======
-A [PyTorch](http://pytorch.org/) implementation of [Single Shot MultiBox Detector](http://arxiv.org/abs/1512.02325) from the 2016 paper by Wei Liu, Dragomir Anguelov, Dumitru Erhan, Christian Szegedy, Scott Reed, Cheng-Yang, and Alexander C. Berg.  The official and original Caffe code can be found [here](https://github.com/weiliu89/caffe/tree/ssd). 
-
-***UPDATE:*** We have just added support for MS COCO! Check it out [below](#coco).
-
-## Authors
-
-* [**Max deGroot**](https://github.com/amdegroot)
-* [**Ellis Brown**](http://github.com/ellisbrown)
-
-***Note:*** Unfortunately, this is just a hobby for us and not a full-time job, so we'll do our best to keep things up to date, but no guarantees.  That being said, thanks to everyone for your continued help and feedback as it is really appreciated. We will try to address everything as soon as possible. 
->>>>>>> 13c3bb32
 
 
 <img align="right" src= "https://github.com/amdegroot/ssd.pytorch/blob/master/doc/ssd.png" height = 400/>
@@ -167,22 +154,16 @@
 ## TODO
 We have accumulated the following to-do list, which we hope to complete in the near future
 - Still to come:
-<<<<<<< HEAD
-  * Support for the MS COCO dataset
-  * Support for SSD512 training and testing
-  * Support for training on custom datasets
+  * [x] Support for the MS COCO dataset
+  * [ ] Support for SSD512 training and testing
+  * [ ] Support for training on custom datasets
 
 ## Authors
 
 * [**Max deGroot**](https://github.com/amdegroot)
 * [**Ellis Brown**](http://github.com/ellisbrown)
 
-***Note:*** Unfortunately, this is just a hobby of ours and not a full-time job, so we'll do our best to keep things up to date, but no guarantees.  That being said, thanks to everyone for your continued help and feedback as it is really appreciated. We will try to address everything as soon as possible. 
-=======
-  * [x] Support for the MS COCO dataset
-  * [ ] Support for SSD512 training and testing
-  * [ ] Support for training on custom datasets
->>>>>>> 13c3bb32
+***Note:*** Unfortunately, this is just a hobby of ours and not a full-time job, so we'll do our best to keep things up to date, but no guarantees.  That being said, thanks to everyone for your continued help and feedback as it is really appreciated. We will try to address everything as soon as possible.
 
 ## References
 - Wei Liu, et al. "SSD: Single Shot MultiBox Detector." [ECCV2016]((http://arxiv.org/abs/1512.02325)).
